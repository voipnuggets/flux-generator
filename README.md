--- conflicted
+++ resolved
@@ -1,4 +1,4 @@
-# Flux Generator: macOS MLX-Powered Image & Music Generation with Open WebUI compatable API
+# Flux Generator: macOS MLX-Powered Image & Music Generation with Open WebUI compatable API for Image generation
 
 ## Features
 
@@ -13,7 +13,7 @@
 - Customizable image size and generation parameters
 - Advanced music generation controls
 - Memory usage reporting
-- API compatibility for third-party UIs like Open WebUI
+- API compatibility for Image generation for third-party UIs like Open WebUI
 - Unified server for both UI and API
 - Configurable network access modes
 
@@ -363,30 +363,19 @@
    huggingface-cli download facebook/musicgen-medium
    ```
 
-<<<<<<< HEAD
-   Note: Required disk space:
-   - Each image model is approximately 24GB
-   - MusicGen model is approximately 3.5GB
-   
-   Downloads include:
-   - Model weights
-   - Encoders and tokenizers
-   - Additional components specific to each model
-
 3. Using the command-line interface:
-=======
    Note: Each Flux model is approximately 24GB in size, the SD models are bigger. The download includes:
    - Model weights (flux1-{model}.safetensors)
    - Autoencoder (ae.safetensors)
    - Text encoders and tokenizers
    
    # Download command for all models
->>>>>>> 94cd4b90
    ```bash
    huggingface-cli download black-forest-labs/FLUX.1-schnell
    huggingface-cli download black-forest-labs/FLUX.1-dev (needs to ask for access, follow the onscreen instructions when you run this command)
    huggingface-cli download stabilityai/stable-diffusion-2-1-base
    huggingface-cli download stabilityai/sdxl-turbo
+   huggingface-cli download facebook/musicgen-medium
    ```
 
 Model Repos:
@@ -394,6 +383,7 @@
 https://huggingface.co/black-forest-labs/FLUX.1-dev
 https://huggingface.co/stabilityai/stable-diffusion-2-1-base
 https://huggingface.co/stabilityai/sdxl-turbo
+https://huggingface.co/facebook/musicgen-medium
 
 Model files are stored in the HuggingFace cache directory (`~/.cache/huggingface/hub/`).
 
@@ -422,69 +412,4 @@
 
 <img src="bmc_qr.png" alt="Buy Me A Coffee QR Code" width="200" height="200">
 
-[☕ Buy Me a Coffee](https://buymeacoffee.com/akashg)
-
-## Testing
-
-The project includes several test suites to ensure everything works correctly:
-
-### Shell Script Tests
-
-To test the `run_flux.sh` script:
-```bash
-# Make the test script executable
-chmod +x test/test_run_script.sh
-
-# Run the tests
-./test/test_run_script.sh
-```
-
-These tests verify:
-- Command-line argument handling
-- System requirement checks
-- Virtual environment management
-- Memory reporting
-- Model file checking
-- Network access modes
-
-### Python Tests
-
-To run the Python tests:
-```bash
-# Install test requirements
-pip install -r test/requirements-test.txt
-
-# Run all tests with coverage report
-python3.11 test/run_tests.py
-```
-
-The Python tests cover:
-- API endpoints and functionality
-- UI components and handlers
-- Model generation
-- Docker integration
-- Network connectivity
-
-### Integration Tests
-
-For testing Docker integration:
-```bash
-# Test connectivity between Flux and Open WebUI
-python3.11 test/test_connectivity.py
-```
-
-This verifies:
-- API accessibility
-- Docker network configuration
-- Model availability
-- Generation capabilities
-
-### Test Coverage
-
-The test suite provides coverage reports for:
-- Python code (via pytest-cov)
-- API endpoints
-- UI components
-- Shell scripts
-
-Coverage reports are generated in the `coverage_report` directory.+[☕ Buy Me a Coffee](https://buymeacoffee.com/akashg)